use crate::context::{SourceMap, SpanSource};
use crate::errors::ShellError;
use crate::evaluate::Scope;
use crate::object::Value;
<<<<<<< HEAD
use crate::parser::hir;
use crate::parser::{registry, ConfigDeserializer, Span, Spanned};
=======
use crate::parser::registry::{self, Args};
>>>>>>> 600f0f3a
use crate::prelude::*;
use derive_new::new;
use getset::Getters;
use serde::{Deserialize, Serialize};
<<<<<<< HEAD
use std::fmt;
use std::ops::Deref;
use std::path::PathBuf;
use uuid::Uuid;

#[derive(Deserialize, Serialize, Debug, Clone)]
pub struct UnevaluatedCallInfo {
    pub args: hir::Call,
    pub source: Text,
    pub source_map: SourceMap,
    pub name_span: Option<Span>,
}

impl ToDebug for UnevaluatedCallInfo {
    fn fmt_debug(&self, f: &mut fmt::Formatter, source: &str) -> fmt::Result {
        self.args.fmt_debug(f, source)
    }
}

impl UnevaluatedCallInfo {
    fn evaluate(
        self,
        registry: &registry::CommandRegistry,
        scope: &Scope,
    ) -> Result<CallInfo, ShellError> {
        let args = self.args.evaluate(registry, scope, &self.source)?;

        Ok(CallInfo {
            args,
            source_map: self.source_map,
            name_span: self.name_span,
        })
    }
}

#[derive(Deserialize, Serialize, Debug)]
=======
use uuid::Uuid;

#[derive(Deserialize, Serialize, Debug, Clone)]
>>>>>>> 600f0f3a
pub struct CallInfo {
    pub args: registry::EvaluatedArgs,
    pub source_map: SourceMap,
    pub name_span: Span,
}

#[derive(Getters)]
#[get = "crate"]
pub struct CommandArgs {
<<<<<<< HEAD
    pub host: Arc<Mutex<dyn Host>>,
    pub env: Arc<Mutex<Environment>>,
    pub call_info: UnevaluatedCallInfo,
=======
    pub host: Arc<Mutex<dyn Host + Send>>,
    pub shell_manager: ShellManager,
    pub call_info: CallInfo,
>>>>>>> 600f0f3a
    pub input: InputStream,
}

#[derive(Getters)]
#[get = "crate"]
pub struct RawCommandArgs {
    pub host: Arc<Mutex<dyn Host>>,
    pub env: Arc<Mutex<Environment>>,
    pub call_info: UnevaluatedCallInfo,
}

impl RawCommandArgs {
    pub fn with_input(self, input: Vec<Spanned<Value>>) -> CommandArgs {
        CommandArgs {
            host: self.host,
            env: self.env,
            call_info: self.call_info,
            input: input.into(),
        }
    }
}

impl ToDebug for CommandArgs {
    fn fmt_debug(&self, f: &mut fmt::Formatter, source: &str) -> fmt::Result {
        self.call_info.fmt_debug(f, source)
    }
}

impl CommandArgs {
<<<<<<< HEAD
    pub fn evaluate_once(
        self,
        registry: &registry::CommandRegistry,
    ) -> Result<EvaluatedStaticCommandArgs, ShellError> {
        let host = self.host.clone();
        let env = self.env.clone();
        let input = self.input;
        let call_info = self.call_info.evaluate(registry, &Scope::empty())?;

        Ok(EvaluatedStaticCommandArgs::new(host, env, call_info, input))
    }

    pub fn name_span(&self) -> Option<Span> {
        self.call_info.name_span
    }

    pub fn process<'de, T: Deserialize<'de>>(
        self,
        registry: &CommandRegistry,
        callback: fn(T, RunnableContext) -> Result<OutputStream, ShellError>,
    ) -> Result<RunnableArgs<T>, ShellError> {
        let env = self.env.clone();
        let host = self.host.clone();
        let args = self.evaluate_once(registry)?;
        let (input, args) = args.split();
        let name_span = args.call_info.name_span;
        let mut deserializer = ConfigDeserializer::from_call_node(args);

        Ok(RunnableArgs {
            args: T::deserialize(&mut deserializer)?,
            context: RunnableContext {
                input: input,
                commands: registry.clone(),
                env,
                name: name_span,
                host,
            },
            callback,
        })
    }

    pub fn process_raw<'de, T: Deserialize<'de>>(
        self,
        registry: &CommandRegistry,
        callback: fn(T, RunnableContext, RawCommandArgs) -> Result<OutputStream, ShellError>,
    ) -> Result<RunnableRawArgs<T>, ShellError> {
        let raw_args = RawCommandArgs {
            host: self.host.clone(),
            env: self.env.clone(),
            call_info: self.call_info.clone(),
        };

        let env = self.env.clone();
        let host = self.host.clone();
        let args = self.evaluate_once(registry)?;
        let (input, args) = args.split();
        let name_span = args.call_info.name_span;
        let mut deserializer = ConfigDeserializer::from_call_node(args);

        Ok(RunnableRawArgs {
            args: T::deserialize(&mut deserializer)?,
            context: RunnableContext {
                input: input,
                commands: registry.clone(),
                env,
                name: name_span,
                host,
            },
            raw_args,
            callback,
        })
    }
}

pub struct RunnableContext {
    pub input: InputStream,
    pub env: Arc<Mutex<Environment>>,
    pub host: Arc<Mutex<dyn Host>>,
    pub commands: CommandRegistry,
    pub name: Option<Span>,
}

impl RunnableContext {
    pub fn cwd(&self) -> PathBuf {
        let env = self.env.clone();
        let env = env.lock().unwrap();

        env.path.clone()
    }

    pub fn expect_command(&self, name: &str) -> Arc<Command> {
        self.commands
            .get_command(name)
            .expect(&format!("Expected command {}", name))
    }
}

pub struct RunnableArgs<T> {
    args: T,
    context: RunnableContext,
    callback: fn(T, RunnableContext) -> Result<OutputStream, ShellError>,
}

impl<T> RunnableArgs<T> {
    pub fn run(self) -> Result<OutputStream, ShellError> {
        (self.callback)(self.args, self.context)
    }
}

pub struct RunnableRawArgs<T> {
    args: T,
    raw_args: RawCommandArgs,
    context: RunnableContext,
    callback: fn(T, RunnableContext, RawCommandArgs) -> Result<OutputStream, ShellError>,
}

impl<T> RunnableRawArgs<T> {
    pub fn run(self) -> Result<OutputStream, ShellError> {
        (self.callback)(self.args, self.context, self.raw_args)
    }
}

pub struct EvaluatedStaticCommandArgs {
    pub args: EvaluatedCommandArgs,
    pub input: InputStream,
}

impl Deref for EvaluatedStaticCommandArgs {
    type Target = EvaluatedCommandArgs;
    fn deref(&self) -> &Self::Target {
        &self.args
    }
}

impl EvaluatedStaticCommandArgs {
    pub fn new(
        host: Arc<Mutex<dyn Host>>,
        env: Arc<Mutex<Environment>>,
        call_info: CallInfo,
        input: impl Into<InputStream>,
    ) -> EvaluatedStaticCommandArgs {
        EvaluatedStaticCommandArgs {
            args: EvaluatedCommandArgs {
                host,
                env,
                call_info,
            },
            input: input.into(),
        }
    }

    pub fn name_span(&self) -> Option<Span> {
        self.args.call_info.name_span
    }

    pub fn parts(self) -> (InputStream, registry::EvaluatedArgs) {
        let EvaluatedStaticCommandArgs { args, input } = self;

        (input, args.call_info.args)
    }

    pub fn split(self) -> (InputStream, EvaluatedCommandArgs) {
        let EvaluatedStaticCommandArgs { args, input } = self;

        (input, args)
    }
}

#[derive(Getters)]
#[get = "pub"]
pub struct EvaluatedFilterCommandArgs {
    args: EvaluatedCommandArgs,
    #[allow(unused)]
    input: Spanned<Value>,
}

impl Deref for EvaluatedFilterCommandArgs {
    type Target = EvaluatedCommandArgs;
    fn deref(&self) -> &Self::Target {
        &self.args
    }
}

impl EvaluatedFilterCommandArgs {
    pub fn new(
        host: Arc<Mutex<dyn Host>>,
        env: Arc<Mutex<Environment>>,
        call_info: CallInfo,
        input: Spanned<Value>,
    ) -> EvaluatedFilterCommandArgs {
        EvaluatedFilterCommandArgs {
            args: EvaluatedCommandArgs {
                host,
                env,
                call_info,
            },
            input,
        }
    }
}

#[derive(Getters, new)]
#[get = "crate"]
pub struct EvaluatedCommandArgs {
    pub host: Arc<Mutex<dyn Host>>,
    pub env: Arc<Mutex<Environment>>,
    pub call_info: CallInfo,
}

impl EvaluatedCommandArgs {
    pub fn call_args(&self) -> &registry::EvaluatedArgs {
        &self.call_info.args
    }

    pub fn nth(&self, pos: usize) -> Option<&Spanned<Value>> {
        self.call_info.args.nth(pos)
=======
    pub fn nth(&self, pos: usize) -> Option<&Tagged<Value>> {
        self.call_info.args.nth(pos)
    }

    pub fn positional_iter(&self) -> impl Iterator<Item = &Tagged<Value>> {
        self.call_info.args.positional_iter()
>>>>>>> 600f0f3a
    }

    pub fn expect_nth(&self, pos: usize) -> Result<&Tagged<Value>, ShellError> {
        self.call_info.args.expect_nth(pos)
    }

    pub fn len(&self) -> usize {
        self.call_info.args.len()
    }

    pub fn get(&self, name: &str) -> Option<&Tagged<Value>> {
        self.call_info.args.get(name)
    }

    pub fn slice_from(&self, from: usize) -> Vec<Spanned<Value>> {
        let positional = &self.call_info.args.positional;

        match positional {
            None => vec![],
            Some(list) => list[from..].to_vec(),
        }
    }

    #[allow(unused)]
    pub fn has(&self, name: &str) -> bool {
        self.call_info.args.has(name)
    }
}

<<<<<<< HEAD
=======
pub struct SinkCommandArgs {
    pub ctx: Context,
    pub call_info: CallInfo,
    pub input: Vec<Tagged<Value>>,
}

>>>>>>> 600f0f3a
#[derive(Debug, Serialize, Deserialize)]
pub enum CommandAction {
    ChangePath(String),
    AddSpanSource(Uuid, SpanSource),
    Exit,
    EnterShell(String),
    PreviousShell,
    NextShell,
    LeaveShell,
}

#[derive(Debug, Serialize, Deserialize)]
pub enum ReturnSuccess {
    Value(Tagged<Value>),
    Action(CommandAction),
}

pub type ReturnValue = Result<ReturnSuccess, ShellError>;

impl From<Tagged<Value>> for ReturnValue {
    fn from(input: Tagged<Value>) -> ReturnValue {
        Ok(ReturnSuccess::Value(input))
    }
}

impl ReturnSuccess {
    pub fn change_cwd(path: String) -> ReturnValue {
        Ok(ReturnSuccess::Action(CommandAction::ChangePath(path)))
    }

    pub fn value(input: impl Into<Tagged<Value>>) -> ReturnValue {
        Ok(ReturnSuccess::Value(input.into()))
    }

    pub fn action(input: CommandAction) -> ReturnValue {
        Ok(ReturnSuccess::Action(input))
    }

    pub fn spanned_value(input: Value, span: Span) -> ReturnValue {
        Ok(ReturnSuccess::Value(Tagged::from_simple_spanned_item(
            input, span,
        )))
    }
}

pub trait StaticCommand: Send + Sync {
    fn name(&self) -> &str;

    fn run(
        &self,
        args: CommandArgs,
        registry: &registry::CommandRegistry,
    ) -> Result<OutputStream, ShellError>;

    fn signature(&self) -> Signature {
        Signature {
            name: self.name().to_string(),
            positional: vec![],
            rest_positional: true,
            named: indexmap::IndexMap::new(),
            is_filter: true,
        }
    }
}

pub enum Command {
    Static(Arc<dyn StaticCommand>),
}

impl Command {
    pub fn name(&self) -> &str {
        match self {
            Command::Static(command) => command.name(),
        }
    }

    pub fn signature(&self) -> Signature {
        match self {
            Command::Static(command) => command.signature(),
        }
    }

    pub async fn run(
        &self,
        args: CommandArgs,
        registry: &registry::CommandRegistry,
    ) -> Result<OutputStream, ShellError> {
        match self {
            Command::Static(command) => command.run(args, registry),
        }
    }
}

#[allow(unused)]
pub struct FnFilterCommand {
    name: String,
    func: fn(EvaluatedFilterCommandArgs) -> Result<OutputStream, ShellError>,
}

impl StaticCommand for FnFilterCommand {
    fn name(&self) -> &str {
        &self.name
    }

    fn run(
        &self,
        args: CommandArgs,
        registry: &registry::CommandRegistry,
    ) -> Result<OutputStream, ShellError> {
        let CommandArgs {
            host,
            env,
            call_info,
            input,
        } = args;

        let host: Arc<Mutex<dyn Host>> = host.clone();
        let env: Arc<Mutex<Environment>> = env.clone();
        let registry: registry::CommandRegistry = registry.clone();
        let func = self.func;

        let result = input.values.map(move |it| {
            let registry = registry.clone();
            let call_info = match call_info
                .clone()
                .evaluate(&registry, &Scope::it_value(it.clone()))
            {
                Err(err) => return OutputStream::from(vec![Err(err)]).values,
                Ok(args) => args,
            };

            let args = EvaluatedFilterCommandArgs::new(host.clone(), env.clone(), call_info, it);

            match func(args) {
                Err(err) => return OutputStream::from(vec![Err(err)]).values,
                Ok(stream) => stream.values,
            }
        });

        let result = result.flatten();
        let result: BoxStream<ReturnValue> = result.boxed();

        Ok(result.into())
    }
}

pub struct FnRawCommand {
    name: String,
    func: Box<
        dyn Fn(CommandArgs, &registry::CommandRegistry) -> Result<OutputStream, ShellError>
            + Send
            + Sync,
    >,
}

impl StaticCommand for FnRawCommand {
    fn name(&self) -> &str {
        &self.name
    }

    fn run(
        &self,
        args: CommandArgs,
        registry: &registry::CommandRegistry,
    ) -> Result<OutputStream, ShellError> {
        (self.func)(args, registry)
    }
}

pub fn command(
    name: &str,
    func: Box<
        dyn Fn(CommandArgs, &registry::CommandRegistry) -> Result<OutputStream, ShellError>
            + Send
            + Sync,
    >,
) -> Arc<Command> {
    Arc::new(Command::Static(Arc::new(FnRawCommand {
        name: name.to_string(),
        func,
    })))
}

pub fn static_command(command: impl StaticCommand + 'static) -> Arc<Command> {
    Arc::new(Command::Static(Arc::new(command)))
}

#[allow(unused)]
pub fn filter(
    name: &str,
    func: fn(EvaluatedFilterCommandArgs) -> Result<OutputStream, ShellError>,
) -> Arc<Command> {
    Arc::new(Command::Static(Arc::new(FnFilterCommand {
        name: name.to_string(),
        func,
    })))
}<|MERGE_RESOLUTION|>--- conflicted
+++ resolved
@@ -2,17 +2,12 @@
 use crate::errors::ShellError;
 use crate::evaluate::Scope;
 use crate::object::Value;
-<<<<<<< HEAD
 use crate::parser::hir;
-use crate::parser::{registry, ConfigDeserializer, Span, Spanned};
-=======
-use crate::parser::registry::{self, Args};
->>>>>>> 600f0f3a
+use crate::parser::{registry, ConfigDeserializer};
 use crate::prelude::*;
 use derive_new::new;
 use getset::Getters;
 use serde::{Deserialize, Serialize};
-<<<<<<< HEAD
 use std::fmt;
 use std::ops::Deref;
 use std::path::PathBuf;
@@ -23,7 +18,7 @@
     pub args: hir::Call,
     pub source: Text,
     pub source_map: SourceMap,
-    pub name_span: Option<Span>,
+    pub name_span: Span,
 }
 
 impl ToDebug for UnevaluatedCallInfo {
@@ -48,12 +43,7 @@
     }
 }
 
-#[derive(Deserialize, Serialize, Debug)]
-=======
-use uuid::Uuid;
-
 #[derive(Deserialize, Serialize, Debug, Clone)]
->>>>>>> 600f0f3a
 pub struct CallInfo {
     pub args: registry::EvaluatedArgs,
     pub source_map: SourceMap,
@@ -63,15 +53,12 @@
 #[derive(Getters)]
 #[get = "crate"]
 pub struct CommandArgs {
-<<<<<<< HEAD
     pub host: Arc<Mutex<dyn Host>>,
-    pub env: Arc<Mutex<Environment>>,
+    pub shell_manager: ShellManager,
     pub call_info: UnevaluatedCallInfo,
-=======
-    pub host: Arc<Mutex<dyn Host + Send>>,
-    pub shell_manager: ShellManager,
-    pub call_info: CallInfo,
->>>>>>> 600f0f3a
+    // pub host: Arc<Mutex<dyn Host + Send>>,
+    // pub shell_manager: ShellManager,
+    // pub call_info: CallInfo,
     pub input: InputStream,
 }
 
@@ -79,15 +66,15 @@
 #[get = "crate"]
 pub struct RawCommandArgs {
     pub host: Arc<Mutex<dyn Host>>,
-    pub env: Arc<Mutex<Environment>>,
+    pub shell_manager: ShellManager,
     pub call_info: UnevaluatedCallInfo,
 }
 
 impl RawCommandArgs {
-    pub fn with_input(self, input: Vec<Spanned<Value>>) -> CommandArgs {
+    pub fn with_input(self, input: Vec<Tagged<Value>>) -> CommandArgs {
         CommandArgs {
             host: self.host,
-            env: self.env,
+            shell_manager: self.shell_manager,
             call_info: self.call_info,
             input: input.into(),
         }
@@ -101,20 +88,24 @@
 }
 
 impl CommandArgs {
-<<<<<<< HEAD
     pub fn evaluate_once(
         self,
         registry: &registry::CommandRegistry,
     ) -> Result<EvaluatedStaticCommandArgs, ShellError> {
         let host = self.host.clone();
-        let env = self.env.clone();
+        let shell_manager = self.shell_manager.clone();
         let input = self.input;
         let call_info = self.call_info.evaluate(registry, &Scope::empty())?;
 
-        Ok(EvaluatedStaticCommandArgs::new(host, env, call_info, input))
-    }
-
-    pub fn name_span(&self) -> Option<Span> {
+        Ok(EvaluatedStaticCommandArgs::new(
+            host,
+            shell_manager,
+            call_info,
+            input,
+        ))
+    }
+
+    pub fn name_span(&self) -> Span {
         self.call_info.name_span
     }
 
@@ -123,7 +114,7 @@
         registry: &CommandRegistry,
         callback: fn(T, RunnableContext) -> Result<OutputStream, ShellError>,
     ) -> Result<RunnableArgs<T>, ShellError> {
-        let env = self.env.clone();
+        let shell_manager = self.shell_manager.clone();
         let host = self.host.clone();
         let args = self.evaluate_once(registry)?;
         let (input, args) = args.split();
@@ -135,7 +126,7 @@
             context: RunnableContext {
                 input: input,
                 commands: registry.clone(),
-                env,
+                shell_manager,
                 name: name_span,
                 host,
             },
@@ -150,11 +141,11 @@
     ) -> Result<RunnableRawArgs<T>, ShellError> {
         let raw_args = RawCommandArgs {
             host: self.host.clone(),
-            env: self.env.clone(),
+            shell_manager: self.shell_manager.clone(),
             call_info: self.call_info.clone(),
         };
 
-        let env = self.env.clone();
+        let shell_manager = self.shell_manager.clone();
         let host = self.host.clone();
         let args = self.evaluate_once(registry)?;
         let (input, args) = args.split();
@@ -166,7 +157,7 @@
             context: RunnableContext {
                 input: input,
                 commands: registry.clone(),
-                env,
+                shell_manager,
                 name: name_span,
                 host,
             },
@@ -178,18 +169,15 @@
 
 pub struct RunnableContext {
     pub input: InputStream,
-    pub env: Arc<Mutex<Environment>>,
+    pub shell_manager: ShellManager,
     pub host: Arc<Mutex<dyn Host>>,
     pub commands: CommandRegistry,
-    pub name: Option<Span>,
+    pub name: Span,
 }
 
 impl RunnableContext {
     pub fn cwd(&self) -> PathBuf {
-        let env = self.env.clone();
-        let env = env.lock().unwrap();
-
-        env.path.clone()
+        PathBuf::from(self.shell_manager.path())
     }
 
     pub fn expect_command(&self, name: &str) -> Arc<Command> {
@@ -239,21 +227,21 @@
 impl EvaluatedStaticCommandArgs {
     pub fn new(
         host: Arc<Mutex<dyn Host>>,
-        env: Arc<Mutex<Environment>>,
+        shell_manager: ShellManager,
         call_info: CallInfo,
         input: impl Into<InputStream>,
     ) -> EvaluatedStaticCommandArgs {
         EvaluatedStaticCommandArgs {
             args: EvaluatedCommandArgs {
                 host,
-                env,
+                shell_manager,
                 call_info,
             },
             input: input.into(),
         }
     }
 
-    pub fn name_span(&self) -> Option<Span> {
+    pub fn name_span(&self) -> Span {
         self.args.call_info.name_span
     }
 
@@ -275,7 +263,7 @@
 pub struct EvaluatedFilterCommandArgs {
     args: EvaluatedCommandArgs,
     #[allow(unused)]
-    input: Spanned<Value>,
+    input: Tagged<Value>,
 }
 
 impl Deref for EvaluatedFilterCommandArgs {
@@ -288,14 +276,14 @@
 impl EvaluatedFilterCommandArgs {
     pub fn new(
         host: Arc<Mutex<dyn Host>>,
-        env: Arc<Mutex<Environment>>,
+        shell_manager: ShellManager,
         call_info: CallInfo,
-        input: Spanned<Value>,
+        input: Tagged<Value>,
     ) -> EvaluatedFilterCommandArgs {
         EvaluatedFilterCommandArgs {
             args: EvaluatedCommandArgs {
                 host,
-                env,
+                shell_manager,
                 call_info,
             },
             input,
@@ -307,7 +295,7 @@
 #[get = "crate"]
 pub struct EvaluatedCommandArgs {
     pub host: Arc<Mutex<dyn Host>>,
-    pub env: Arc<Mutex<Environment>>,
+    pub shell_manager: ShellManager,
     pub call_info: CallInfo,
 }
 
@@ -316,18 +304,10 @@
         &self.call_info.args
     }
 
-    pub fn nth(&self, pos: usize) -> Option<&Spanned<Value>> {
-        self.call_info.args.nth(pos)
-=======
     pub fn nth(&self, pos: usize) -> Option<&Tagged<Value>> {
         self.call_info.args.nth(pos)
     }
 
-    pub fn positional_iter(&self) -> impl Iterator<Item = &Tagged<Value>> {
-        self.call_info.args.positional_iter()
->>>>>>> 600f0f3a
-    }
-
     pub fn expect_nth(&self, pos: usize) -> Result<&Tagged<Value>, ShellError> {
         self.call_info.args.expect_nth(pos)
     }
@@ -340,7 +320,7 @@
         self.call_info.args.get(name)
     }
 
-    pub fn slice_from(&self, from: usize) -> Vec<Spanned<Value>> {
+    pub fn slice_from(&self, from: usize) -> Vec<Tagged<Value>> {
         let positional = &self.call_info.args.positional;
 
         match positional {
@@ -355,15 +335,6 @@
     }
 }
 
-<<<<<<< HEAD
-=======
-pub struct SinkCommandArgs {
-    pub ctx: Context,
-    pub call_info: CallInfo,
-    pub input: Vec<Tagged<Value>>,
-}
-
->>>>>>> 600f0f3a
 #[derive(Debug, Serialize, Deserialize)]
 pub enum CommandAction {
     ChangePath(String),
@@ -475,13 +446,13 @@
     ) -> Result<OutputStream, ShellError> {
         let CommandArgs {
             host,
-            env,
+            shell_manager,
             call_info,
             input,
         } = args;
 
         let host: Arc<Mutex<dyn Host>> = host.clone();
-        let env: Arc<Mutex<Environment>> = env.clone();
+        let shell_manager = shell_manager.clone();
         let registry: registry::CommandRegistry = registry.clone();
         let func = self.func;
 
@@ -495,7 +466,8 @@
                 Ok(args) => args,
             };
 
-            let args = EvaluatedFilterCommandArgs::new(host.clone(), env.clone(), call_info, it);
+            let args =
+                EvaluatedFilterCommandArgs::new(host.clone(), shell_manager.clone(), call_info, it);
 
             match func(args) {
                 Err(err) => return OutputStream::from(vec![Err(err)]).values,
